import argparse
import logging
import sys
from typing import List

from os import path
import numpy as np
import torch
from torch import Tensor, nn
from PyQt5.QtCore import Qt, QUrl  # pylint: disable=no-name-in-module
from PyQt5.QtGui import QIcon, QPalette  # pylint: disable=no-name-in-module
from PyQt5.QtMultimedia import (  # pylint: disable=no-name-in-module
    QMediaPlayer,
    QMediaContent,
)  # pylint: disable=no-name-in-module
from PyQt5.QtMultimediaWidgets import QVideoWidget  # pylint: disable=no-name-in-module
from PyQt5.QtWidgets import (  # pylint: disable=no-name-in-module
    QApplication,
    QWidget,
    QPushButton,
    QLabel,
    QSlider,
    QStyle,
    QSizePolicy,
    QFileDialog,
    QProgressBar,
    QGridLayout,
    QMessageBox,
)
from matplotlib.backends.backend_qt5agg import FigureCanvasQTAgg
from matplotlib.figure import Figure
from tqdm import tqdm

from data_loader import SingleVideoIter
from feature_extractor import read_features, to_segments
from utils.load_model import load_models
from utils.utils import build_transforms

APP_NAME = "Anomaly Media Player"


def get_args() -> argparse.Namespace:
    parser = argparse.ArgumentParser(description="Video Demo For Anomaly Detection")

    parser.add_argument(
        "--feature_extractor",
        required=True,
        help="path to the 3d model for feature extraction",
    )
    parser.add_argument(
        "--feature_method",
        default="c3d",
        choices=["c3d", "mfnet", "r3d101", "r3d101"],
        help="method to use for feature extraction",
    )
    parser.add_argument(
        "--ad_model", required=True, help="path to the trained AD model"
    )
    parser.add_argument(
        "--n_segments",
        type=int,
        default=32,
        help="number of segments to use for features averaging",
    )

    return parser.parse_args()


def features_extraction(
    video_path: str,
    model: nn.Module,
    device: str,
    batch_size: int = 1,
    frame_stride: int = 1,
    clip_length: int = 16,
    n_segments: int = 32,
    progress_bar=None,
) -> List[np.array]:
    """
    Extracts features of the video.The returned features will
    be returned after averaging over the required number of video segments.
    :param video_path: path of the video to predict
    :param model: model to use for feature extraction
    :param device: device to use for loading data
    :param batch_size: batch size to use for loading data
    :param frame_stride: interval between frames to load
    :param clip_length: number of frames to use for loading each video sample
    :param n_segments: how many chunks the video should be divided into
    :param progress_bar: TODO
    :return: features list (n_segments, feature_dim), usually (32, 4096) as in the original paper
    """
    data_loader = SingleVideoIter(
        clip_length=clip_length,
        frame_stride=frame_stride,
        video_path=video_path,
        video_transform=build_transforms(mode=args.feature_method),
        return_label=False,
    )
    data_iter = torch.utils.data.DataLoader(
        data_loader,
        batch_size=batch_size,
        shuffle=False,
        num_workers=0,  # 4, # change this part accordingly
        pin_memory=True,
    )

    logging.info("Extracting features...")
    features = torch.tensor([])  # pylint: disable=not-callable

    if progress_bar is not None:
        progress_bar.setRange(0, len(data_iter))

    with torch.no_grad():
        for i, data in tqdm(enumerate(data_iter)):
            outputs = model(data.to(device)).detach().cpu()
            features = torch.cat([features, outputs])

            if progress_bar is not None:
                progress_bar.setValue(i + 1)

    features = features.numpy()
    return to_segments(features, n_segments)


def ad_prediction(model: nn.Module, features: Tensor, device="cuda") -> Tensor:
    """
    Creates frediction for the given feature vectors
    :param model: model to use for anomaly detection
    :param features: features of the video clips
    :param device: device to use for loading the features
    :return: anomaly predictions for the video segments
    """
    logging.info("Performing anomaly detection...")
    features = torch.tensor(features).to(device)  # pylint: disable=not-callable
    with torch.no_grad():
        preds = model(features)

    return preds.detach().cpu().numpy().flatten()


class MplCanvas(FigureCanvasQTAgg):
    # pylint: disable=unused-argument
    def __init__(self, parent=None, width=5, height=4, dpi=100) -> None:
        self.fig = Figure(figsize=(width, height), dpi=dpi)
        self.axes = self.fig.add_subplot(111)
        super().__init__(self.fig)


class Window(QWidget):
    """
    Anomaly detection gui
    Based on media player code from:
    https://codeloop.org/python-how-to-create-media-player-in-pyqt5/
    """

    def __init__(self) -> None:
        super().__init__()

        self.device = torch.device("cuda" if torch.cuda.is_available() else "cpu")

        self.setWindowTitle(APP_NAME)
        self.setGeometry(350, 100, 700, 500)
        self.setWindowIcon(QIcon("player.png"))

        p = self.palette()
        p.setColor(QPalette.Window, Qt.black)
        self.setPalette(p)

        self.init_ui()

        self.y_pred = None
        self.duration = None

        self.show()

    def init_ui(self):
        # create media player object
        self.mediaPlayer = QMediaPlayer(None, QMediaPlayer.VideoSurface)

        # create videowidget object
        videowidget = QVideoWidget()

        # create open button
        openBtn = QPushButton("Open Video")
        openBtn.clicked.connect(self.open_file)

        # create button for playing
        self.playBtn = QPushButton()
        self.playBtn.setEnabled(False)
        self.playBtn.setIcon(self.style().standardIcon(QStyle.SP_MediaPlay))
        self.playBtn.clicked.connect(self.play_video)

        # create slider
        self.slider = QSlider(Qt.Horizontal)
        self.slider.setRange(0, 0)
        self.slider.sliderMoved.connect(self.set_position)

        # create label
        self.label = QLabel()
        self.label.setSizePolicy(QSizePolicy.Preferred, QSizePolicy.Maximum)

        # create grid layout
        gridLayout = QGridLayout()

        # AD signal

        self.graphWidget = MplCanvas(self, width=5, height=1, dpi=100)

        # Feature extraction progress bar
        self.pbar = QProgressBar()
        self.pbar.setTextVisible(True)

        # set widgets to the hbox layout
        gridLayout.addWidget(self.graphWidget, 0, 0, 1, 5)
        gridLayout.addWidget(videowidget, 1, 0, 5, 5)
        gridLayout.addWidget(openBtn, 6, 0, 1, 1)
        gridLayout.addWidget(self.playBtn, 6, 1, 1, 1)
        gridLayout.addWidget(self.slider, 6, 2, 1, 3)
        gridLayout.addWidget(self.pbar, 7, 0, 1, 5)
        gridLayout.addWidget(self.label, 7, 2, 1, 1)

        self.setLayout(gridLayout)

        self.mediaPlayer.setVideoOutput(videowidget)

        # media player signals
        self.mediaPlayer.stateChanged.connect(self.mediastate_changed)

        self.mediaPlayer.positionChanged.connect(self.position_changed)
        self.mediaPlayer.positionChanged.connect(self.plot)

        self.mediaPlayer.durationChanged.connect(self.duration_changed)

    def open_file(self) -> None:
        filename, _ = QFileDialog.getOpenFileName(self, "Open Video")

        if filename == "":
            return

        feature_load_message_box = QMessageBox()
        feature_load_message_box.setIcon(QMessageBox.Question)
        feature_load_message_box.setText(
            "Extract features from the chosen video file or load from file?"
        )
<<<<<<< HEAD
        feature_load_message_box.setWindowTitle(APP_NAME)
        # feature_load_message_box.setStandardButtons(QMessageBox.Ok | QMessageBox.Cancel)
=======
        
>>>>>>> 8e73d54f
        feature_load_message_box.addButton(
            "Extract features", feature_load_message_box.ActionRole
        )
        feature_load_message_box.addButton(
            "Load features from file", feature_load_message_box.ActionRole
        )
        feature_load_message_box.buttonClicked.connect(self._features_msgbtn)
        feature_load_message_box.exec_()

        if not path.exists(filename):
            raise FileNotFoundError("The chosen file does not exist.")

        if self.feature_source == "Extract features":
            self.label.setText("Extracting features...")

            features = features_extraction(
                video_path=filename,
                model=feature_extractor,
                device=self.device,
                n_segments=args.n_segments,
                progress_bar=self.pbar,
            )

        elif self.feature_source == "Load features from file":
            f_filename, _ = QFileDialog.getOpenFileName(self, "Open Features File")
            features = read_features(file_path=f_filename)

        self.y_pred = ad_prediction(
            model=anomaly_detector,
            features=features,
            device=self.device,
        )

        self.mediaPlayer.setMedia(QMediaContent(QUrl.fromLocalFile(filename)))
        self.playBtn.setEnabled(True)
        self.label.setText("Done! Click the Play button")

    def _features_msgbtn(self, i) -> None:
        self.feature_source = i.text()

    def play_video(self):
        if self.mediaPlayer.state() == QMediaPlayer.PlayingState:
            self.mediaPlayer.pause()
        else:
            self.mediaPlayer.play()

    # pylint: disable=unused-argument
    def mediastate_changed(self, state):
        if self.mediaPlayer.state() == QMediaPlayer.PlayingState:
            self.playBtn.setIcon(self.style().standardIcon(QStyle.SP_MediaPause))

        else:
            self.playBtn.setIcon(self.style().standardIcon(QStyle.SP_MediaPlay))

    def position_changed(self, position):
        self.slider.setValue(position)

    def duration_changed(self, duration):
        self.slider.setRange(0, duration)
        self.duration = duration

        if self.y_pred is not None:
            self.y_pred = np.repeat(self.y_pred, duration // len(self.y_pred))

    def set_position(self, position):
        self.mediaPlayer.setPosition(position)

    def handle_errors(self):
        self.playBtn.setEnabled(False)
        self.label.setText("Error: " + self.mediaPlayer.errorString())

    def plot(self, position):
        if self.y_pred is not None:
            ax = self.graphWidget.axes
            ax.clear()
            ax.set_xlim(0, self.mediaPlayer.duration())
            ax.set_ylim(-0.1, 1.1)
            ax.plot(self.y_pred[:position], "*-", linewidth=7)
            self.graphWidget.draw()


if __name__ == "__main__":
    args = get_args()

    anomaly_detector, feature_extractor = load_models(
        args.feature_extractor,
        args.ad_model,
        features_method=args.feature_method,
        device=torch.device("cuda" if torch.cuda.is_available() else "cpu"),
    )

    app = QApplication(sys.argv)
    window = Window()
    sys.exit(app.exec_())<|MERGE_RESOLUTION|>--- conflicted
+++ resolved
@@ -242,12 +242,8 @@
         feature_load_message_box.setText(
             "Extract features from the chosen video file or load from file?"
         )
-<<<<<<< HEAD
         feature_load_message_box.setWindowTitle(APP_NAME)
         # feature_load_message_box.setStandardButtons(QMessageBox.Ok | QMessageBox.Cancel)
-=======
-        
->>>>>>> 8e73d54f
         feature_load_message_box.addButton(
             "Extract features", feature_load_message_box.ActionRole
         )
